from re import compile

from setuptools import setup

version_regex = compile(r"__version__ = \"(?P<v>[0-9]\.[0-9]{1,2}\.[0-9]+)(-(pre|alpha|beta)\.[0-9]+)?\"")

with open("./requirements.txt", encoding="utf-8") as requirements:
    reqs = requirements.read().splitlines()

with open("./README.md", encoding="utf-8") as readme_file:
    readme = readme_file.read()

with open("./toppy/client.py", encoding="utf-8") as client:
    ct = client.read()
    version = version_regex.search(ct).group("v")
    assert version is not None

setup(
    name="top.py",
    version=version,
    packages=["toppy", "toppy.models", "toppy.errors", "toppy.ratelimiter"],
    url="https://github.com/dragdev-studios/top.py",
    license="MIT",
    author="EEKIM10",
    author_email="eek@clicksminuteper.net",
    description="A new, modern API wrapper for top.gg",
    long_description=readme,
    long_description_content_type="text/markdown",
    include_package_data=True,
    install_requires=reqs,
    extras_require={
        "tests": ["pytest", "flask", "requests"],
        "docs": ["sphinx", "sphinx-rtd-dark-mode"],
<<<<<<< HEAD
        "ratelimit-persistence": ["orm[aiosqlite]"],
=======
        "db": ["orm[aiosqlite]"]
>>>>>>> ed7ce2fc
    },
    python_requires=">=3.6",
    classifiers=[
        "Intended Audience :: Developers",
        "Natural Language :: English",
        "Operating System :: OS Independent",
        "License :: OSI Approved :: MIT License",
        "Programming Language :: Python :: 3.6",
        "Programming Language :: Python :: 3.7",
        "Programming Language :: Python :: 3.8",
        "Programming Language :: Python :: 3.9",
        "Topic :: Internet",
        "Topic :: Software Development :: Libraries",
        "Topic :: Software Development :: Libraries :: Python Modules",
        "Topic :: Utilities",
        "Development Status :: 5 - Production/Stable",
    ],
)<|MERGE_RESOLUTION|>--- conflicted
+++ resolved
@@ -31,11 +31,7 @@
     extras_require={
         "tests": ["pytest", "flask", "requests"],
         "docs": ["sphinx", "sphinx-rtd-dark-mode"],
-<<<<<<< HEAD
-        "ratelimit-persistence": ["orm[aiosqlite]"],
-=======
         "db": ["orm[aiosqlite]"]
->>>>>>> ed7ce2fc
     },
     python_requires=">=3.6",
     classifiers=[
